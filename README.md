# BYO RAG System
*Build Your Own Retrieval Augmented Generation System*

[![Java](https://img.shields.io/badge/Java-21-orange.svg)](https://openjdk.java.net/projects/jdk/21/)
[![Spring Boot](https://img.shields.io/badge/Spring%20Boot-3.2.8-brightgreen.svg)](https://spring.io/projects/spring-boot)
[![Spring AI](https://img.shields.io/badge/Spring%20AI-1.0.0--M1-blue.svg)](https://spring.io/projects/spring-ai)
[![Version](https://img.shields.io/badge/Version-0.8.0--SNAPSHOT-blue.svg)](https://semver.org/)
[![Tests](https://img.shields.io/badge/Tests-100%25%20Passing-green.svg)]()
[![License](https://img.shields.io/badge/License-MIT-yellow.svg)](LICENSE)

## 🎯 Project Overview

**BYO RAG System** is a comprehensive AI-powered knowledge platform that shows you how to **build your own enterprise-grade RAG solution** from the ground up. This complete implementation demonstrates the intersection of **modern software architecture** and **artificial intelligence** through a fully-realized microservices ecosystem that enables intelligent document processing and conversational AI capabilities.

### What is RAG?
**Retrieval Augmented Generation (RAG)** combines the power of large language models with your organization's private knowledge base, enabling AI-powered question answering over your documents while maintaining complete data privacy and control.

### Key Value Propositions
- 🏢 **Multi-tenant Architecture**: Complete data isolation for multiple organizations
- 🔒 **Enterprise Security**: JWT-based authentication with role-based access control  
- ⚡ **High Performance**: Sub-200ms query responses with vector similarity search
- 📄 **Document Intelligence**: Extract insights from PDF, DOCX, TXT, MD, and HTML files
- 🔍 **Hybrid Search**: Combines semantic understanding with keyword precision
- 🚀 **Production Ready**: Containerized microservices with monitoring and observability
- 🧪 **Testing Infrastructure**: Complete with 251 passing tests - 71 auth tests (AUTH-TEST-001) + 103 document service tests (DOCUMENT-TEST-002) + 77 embedding service advanced tests (EMBEDDING-TEST-003)

> **✅ Current Status**: Complete BYO RAG system with all 6 microservices implemented and tested. Docker deployment ready. [View detailed status](#-development-status)

## 📚 Table of Contents

- [🎯 Project Overview](#-project-overview)
- [🏗️ Architecture & Design](#️-architecture--design)
- [🌟 Key Features](#-key-features)
- [📊 Development Status](#-development-status)
- [🚀 Quick Start Guide](#-quick-start-guide)
- [🛠️ Developer Reference](#️-developer-reference)
- [📈 Performance & Monitoring](#-performance--monitoring)
- [🔧 Troubleshooting](#-troubleshooting)
- [🎯 Roadmap](#-roadmap)
- [📚 Documentation](#-documentation)

## 🏗️ Architecture & Design

This system implements a **microservices architecture** with complete **multi-tenant isolation**, demonstrating enterprise-grade patterns and modern cloud-native design principles.

### Core Architecture Principles
- **Domain-Driven Design**: Each microservice owns its domain and data
- **Event-Driven Processing**: Asynchronous operations via Apache Kafka  
- **Polyglot Persistence**: PostgreSQL for structured data, Redis for vectors
- **Security-First**: JWT authentication with tenant-scoped data access
- **Observability**: Comprehensive monitoring and distributed tracing

### Microservices Overview
```
🔐 Auth Service (Port 8081)    → JWT authentication & tenant management
📄 Document Service (Port 8082) → File processing & text extraction
🔍 Embedding Service (Port 8083) → Vector generation & similarity search
🤖 RAG Core Service (Port 8084)  → LLM integration & query processing
⚙️  Admin Service (Port 8085)    → Administrative operations & analytics
```

> **Note**: The API Gateway has been bypassed in favor of direct service access. See [ADR-001: Bypass API Gateway](docs/development/ADR-001-BYPASS-API-GATEWAY.md) for rationale.

## 🌟 Key Features

### 🔐 Enterprise Security & Multi-Tenancy
- **Complete Data Isolation**: Each tenant's data is fully segregated
- **JWT-Based Authentication**: Secure, stateless authentication
- **Role-Based Access Control**: ADMIN, USER, and READER permissions
- **Audit Logging**: Complete traceability of all operations

### 📄 Intelligent Document Processing
- **Multi-Format Support**: PDF, DOCX, TXT, Markdown, HTML
- **Smart Text Extraction**: Apache Tika-powered content analysis
- **Configurable Chunking**: Optimized for different document types
- **Asynchronous Processing**: Non-blocking operations via Kafka events

### 🤖 Advanced RAG Pipeline  
- **Multiple Embedding Models**: OpenAI, local models, custom implementations
- **Vector Similarity Search**: Redis-powered with tenant isolation
- **Hybrid Search Strategy**: Semantic + keyword search combination
- **LLM Integration**: Support for OpenAI GPT models and local Ollama
- **Streaming Responses**: Real-time answer generation
- **Enterprise Error Handling**: ✅ **Complete** - Comprehensive retry mechanisms, circuit breakers, dead letter queues, and monitoring (ERROR-001 & KAFKA-001 implemented)

### 📊 Administration & Analytics
- **Multi-Tenant Management**: ✅ **Complete** - Full tenant lifecycle operations
- **User Administration**: ✅ **Complete** - Database-backed user management with roles
- **Usage Analytics**: ✅ **Complete** - Comprehensive reporting and monitoring
- **Health Monitoring**: ✅ **Complete** - Deep service health checks and diagnostics
- **Docker Deployment**: ✅ **Complete** - All 6 services operational with health monitoring

## 🚀 Quick Start Guide

### Prerequisites
- **Java 21+** (OpenJDK recommended)
- **Maven 3.8+**
- **Docker & Docker Compose**
- **Git** for version control

### 1️⃣ Setup Your Environment
```bash
# Clone the repository
git clone https://github.com/your-org/enterprise-rag.git
cd enterprise-rag/RAG

# Install development tools (git hooks, etc.)
./scripts/setup/install-dev-tools.sh

# Build all services
make build-all

# Start all services
make start

# Verify all services are running
make status
```

> **⚠️ IMPORTANT:** Do not use manual `docker build` or `docker restart` commands. Always use `make rebuild SERVICE=name`. See [CONTRIBUTING.md](CONTRIBUTING.md) for details.

### 2️⃣ Build and Run Services

**Option 1: Docker Compose (Recommended)**
```bash
# Start all services
docker-compose -f config/docker/docker-compose.yml up -d

# Check system health
./scripts/utils/health-check.sh

# View all service status
make status
```

**Option 2: Individual Maven Services**
```bash
# Build all modules
mvn clean install

# Run each service in a separate terminal
# Gateway bypassed - use direct service access (see ADR-001)
cd rag-auth-service && mvn spring-boot:run        # Port 8081 - Authentication
cd rag-document-service && mvn spring-boot:run    # Port 8082 - Document Processing
cd rag-embedding-service && mvn spring-boot:run   # Port 8083 - Vector Operations
cd rag-core-service && mvn spring-boot:run        # Port 8084 - RAG Pipeline
cd rag-admin-service && mvn spring-boot:run       # Port 8085 - Admin Operations
```

### 💡 Development Quick Commands

The project includes a Makefile for common development tasks:

```bash
# Rebuild a single service (rebuilds JAR + Docker image + restarts container)
make rebuild SERVICE=rag-auth

# Rebuild with no cache (for stubborn issues)
make rebuild-nc SERVICE=rag-auth

# View logs in real-time
make logs SERVICE=rag-auth

# Show all services status
make status

# Start/stop all services
make start
make stop

# Run tests
make test SERVICE=rag-auth
```

See `make help` for all available commands or consult [docs/development/DOCKER_DEVELOPMENT.md](docs/development/DOCKER_DEVELOPMENT.md) for detailed Docker workflow guidance.

### 3️⃣ Verify Installation

**Current Docker Service Status (DOCKER-001 Completed):**
| Service | Health Check URL | Port | Status |
|---------|------------------|------|--------|
| ~~API Gateway~~ | ~~http://localhost:8080/actuator/health~~ | ~~8080~~ | 📦 Archived (bypassed) |
| **Auth Service** | http://localhost:8081/actuator/health | 8081 | ✅ Healthy |
| **Document Service** | http://localhost:8082/actuator/health | 8082 | ✅ Healthy |
| **Embedding Service** | http://localhost:8083/actuator/health | 8083 | ✅ Healthy |
| **Core Service** | http://localhost:8084/actuator/health | 8084 | ✅ Healthy |
| **Admin Service** | http://localhost:8085/admin/api/actuator/health | 8085 | ✅ Running |

**Infrastructure Services:**
| Service | URL | Status |
|---------|-----|--------|
| **PostgreSQL** | localhost:5432 | ✅ Healthy |
| **Redis Stack** | localhost:6379 | ✅ Healthy |
| **Apache Kafka** | localhost:9092 | 🔄 Not Yet Integrated |
| **Ollama LLM** | localhost:11434 | 🔄 Optional |
| **Grafana** | http://localhost:3000 (admin/admin) | ✅ Working |
| **Prometheus** | http://localhost:9090 | ✅ Working |

### 4️⃣ Explore the APIs

**Interactive API Documentation (Recommended):**
```bash
# Start with public access (no credentials needed)
open http://localhost:8082/swagger-ui.html  # Document Service

# Authenticated APIs (username: user, see guide for passwords)
# Gateway bypassed - access services directly (see ADR-001)  
open http://localhost:8084/swagger-ui.html  # Core Service
open http://localhost:8083/swagger-ui.html  # Embedding Service
open http://localhost:8085/admin/api/swagger-ui.html  # Admin Service
```

> **🔑 Access Credentials**: See [docs/deployment/SWAGGER_UI_ACCESS_GUIDE.md](docs/deployment/SWAGGER_UI_ACCESS_GUIDE.md) for complete login credentials and troubleshooting

**Test Using curl (Alternative):**
```bash
# 1. Check service health (direct access, no gateway)
curl http://localhost:8081/actuator/health  # Auth Service
curl http://localhost:8082/actuator/health  # Document Service

# 2. Create admin user (first time only)
./scripts/db/create-admin-user.sh

# 3. Login via Auth Service (direct)
curl -X POST http://localhost:8081/auth/login \
  -H "Content-Type: application/json" \
  -d '{
    "email": "admin@enterprise-rag.com",
    "password": "admin123"
  }'

# 4. Use the returned JWT token for authenticated requests (direct service access)
TOKEN="your-jwt-token-here"
curl -X GET http://localhost:8085/admin/api/tenants \
  -H "Authorization: Bearer $TOKEN"
```

**Direct Service Testing:**
```bash
# Run comprehensive system test
./scripts/tests/test-system.sh

# Check service status
./scripts/utils/service-status.sh
```

## 📊 Development Status

### Current Status: Production-Ready RAG System ✅

All 6 microservices operational with comprehensive testing, API documentation, and Docker deployment.

### Services Overview
| Service | Status | Tests | API Docs | Docker |
|---------|--------|-------|----------|--------|
| **rag-shared** | ✅ Complete | ✅ Unit Tests | N/A | ✅ Library |
| **rag-auth-service** | ✅ Complete | ✅ 71/71 | ✅ Swagger UI | ✅ Production |
| **rag-document-service** | ✅ Complete | ✅ 103/103 | ✅ Swagger UI | ✅ Production |
| **rag-embedding-service** | ✅ Complete | ✅ 77/77 | ✅ Swagger UI | ✅ Production |
| **rag-admin-service** | ✅ Complete | ✅ 58/58 | ✅ Swagger UI | ✅ Production |
| **rag-core-service** | ✅ Complete | ✅ 100% | ✅ Swagger UI | ✅ Production |
| ~~rag-gateway~~ | 📦 Archived | N/A | N/A | 📦 Bypassed |

### System Capabilities
- ✅ **Multi-tenant Architecture**: Complete data isolation with JWT authentication
- ✅ **Document Processing**: PDF, DOCX, TXT, MD, HTML with intelligent chunking
- ✅ **Vector Operations**: Redis-powered similarity search with enterprise error handling
- ✅ **RAG Pipeline**: LLM integration with streaming responses
- ✅ **Admin Operations**: Tenant management, user administration, analytics
- ✅ **Testing**: 309+ passing tests across all services
- ✅ **Documentation**: Interactive Swagger UI for all endpoints
- ✅ **Deployment**: Docker Compose with health monitoring

## 🛠️ Developer Reference

### Architecture Diagram

```mermaid
graph TB
    Client[Client Applications<br/>Direct Access]
    Auth[Auth Service<br/>Port 8081]
    Doc[Document Service<br/>Port 8082]
    Embed[Embedding Service<br/>Port 8083]
    Core[RAG Core Service<br/>Port 8084]
    Admin[Admin Service<br/>Port 8085]

<<<<<<< HEAD
    PG[(PostgreSQL<br/>Port 5432)]
    Redis[(Redis Stack<br/>Port 6379)]
    Kafka[(Apache Kafka<br/>Port 9092)]
    Ollama[(Ollama LLM<br/>Port 11434)]
=======
    PG[(PostgreSQL<br/>Port 5432]
    Redis[(Redis Stack<br/>Port 6379]
    Kafka[(Apache Kafka<br/>Port 9092]
    Ollama[(Ollama LLM<br/>Port 11434]
>>>>>>> c61b4685

    Client --> Auth
    Client --> Doc
    Client --> Embed
    Client --> Core
    Client --> Admin

    Auth --> PG
    Doc --> PG
    Embed --> Redis
    Core --> Redis
    Admin --> PG

    Doc --> Kafka
    Embed --> Kafka
    Core --> Kafka

    Core --> Ollama
    Embed --> Ollama

    classDef fill:#4CAF50,stroke:#2E7D32,stroke-width:2px,color:#FFFFFF;
    class Client,Auth,Doc,Embed,Core,Admin,PG,Redis,Kafka,Ollama;
```

> **Note**: Gateway bypassed per [ADR-001](docs/development/ADR-001-BYPASS-API-GATEWAY.md) - clients access services directly

### Microservices Architecture
- **Multi-tenant isolation**: Complete data separation by tenant
- **Event-driven processing**: Async operations via Kafka
- **Polyglot persistence**: PostgreSQL + Redis for different data types
- **Horizontal scaling**: Stateless services with shared infrastructure

### Tech Stack Reference

<details>
<summary><strong>📋 Core Framework & Runtime</strong></summary>

| Component | Version | Purpose |
|-----------|---------|---------|
| **Java** | 21 (LTS) | Primary programming language |
| **Spring Boot** | 3.2.8 | Application framework |
| **Spring AI** | 1.0.0-M1 | AI/ML integration |
| **Spring Cloud** | 2023.0.2 | Microservices framework |
| **Maven** | 3.8+ | Build and dependency management |

</details>

<details>
<summary><strong>🗄️ Data & Storage</strong></summary>

| Component | Version | Purpose |
|-----------|---------|---------|
| **PostgreSQL** | 42.7.3 | Primary database with pgvector |
| **Redis Stack** | 5.0.2 | Vector storage and caching |
| **Apache Kafka** | 3.7.0 | Event streaming and messaging |

</details>

<details>
<summary><strong>🤖 AI/ML Libraries</strong></summary>

| Component | Version | Purpose |
|-----------|---------|---------|
| **LangChain4j** | 0.33.0 | LLM integration framework |
| **Apache Tika** | 2.9.2 | Document processing and text extraction |
| **OpenAI API** | Latest | GPT models and embeddings |
| **Ollama** | Latest | Local LLM inference |

</details>

<details>
<summary><strong>🧪 Testing & Quality</strong></summary>

| Component | Version | Purpose |
|-----------|---------|---------|
| **JUnit** | 5.10.2 | Unit testing framework |
| **Testcontainers** | 1.19.8 | Integration testing |
| **Mockito** | 5.14.2 | Mocking framework |
| **WireMock** | 3.8.0 | API mocking |

</details>

### Developer Workflows

### Running Tests
```bash
# Run all unit tests
mvn test

# Run integration tests (requires Docker)
mvn verify -P integration-tests

# Run tests for a specific service
cd rag-auth-service && mvn test

# Skip tests during development
mvn clean install -DskipTests
```

### Development Mode
```bash
# Hot reload enabled by default in Spring Boot DevTools
# Make changes to Java files and they'll auto-reload

# For database schema changes, use Spring Boot's DDL auto-update
# application-dev.yml: spring.jpa.hibernate.ddl-auto=update
```

### Debugging
```bash
# Enable debug logging for a service
export LOGGING_LEVEL_COM_ENTERPRISE_RAG=DEBUG

# Debug with remote JVM debugging
mvn spring-boot:run -Dspring-boot.run.jvmArguments="-agentlib:jdwp=transport=dt_socket,server=y,suspend=n,address=5005"
```

### Working with Docker Services
```bash
# View logs for all infrastructure services
docker-compose logs -f

# Restart a specific service
docker-compose restart postgres

# Access PostgreSQL directly
docker exec -it enterprise-rag-postgres psql -U rag_user -d rag_enterprise

# Access Redis CLI
docker exec -it enterprise-rag-redis redis-cli

# View Kafka topics
docker exec -it enterprise-rag-kafka kafka-topics --bootstrap-server localhost:9092 --list
```

## 🔧 Troubleshooting

<details>
<summary><strong>🔧 Service Won't Start</strong></summary>

```bash
# Check if port is already in use
netstat -tulpn | grep :8081

# View application logs
cd rag-auth-service && mvn spring-boot:run

# Check Docker services are running
docker-compose ps
```

</details>

<details>
<summary><strong>🗄️ Database Connection Issues</strong></summary>

```bash
# Test PostgreSQL connection
docker exec -it enterprise-rag-postgres psql -U rag_user -d rag_enterprise

# Reset database (development only)
docker-compose down -v && docker-compose up -d

# Check database logs
docker-compose logs postgres
```

</details>

<details>
<summary><strong>🧪 Tests Failing</strong></summary>

```bash
# Run tests with verbose output
mvn test -Dtest=YourTestClass -Dspring.profiles.active=test

# Integration tests require Docker
docker-compose up -d
mvn verify -P integration-tests

# Check test container logs
docker-compose logs testcontainers
```

</details>

## 📈 Performance & Monitoring

### Target Metrics
- **Response Time**: <200ms (excluding LLM processing)
- **Throughput**: 1000+ concurrent users
- **Availability**: 99.9% uptime target

### Monitoring Endpoints
- **Health Checks**: `/actuator/health` on each service
- **Metrics**: `/actuator/prometheus` for Prometheus scraping
- **Info**: `/actuator/info` for build and version details

### Local Monitoring Setup
```bash
# Prometheus: http://localhost:9090
# Grafana: http://localhost:3000 (admin/admin)
# Kafka UI: http://localhost:9021 (if Confluent Control Center enabled)
```

## 🎯 Roadmap

**🚀 All Core Services Complete! Focus on System Integration:**

### 1. **High Priority**: System Integration & Testing
- ✅ **Docker orchestration**: All services running in containers
- ✅ **AUTH-TEST-001**: Complete authentication service unit testing
- ✅ **EMBEDDING-TEST-003**: Complete embedding service advanced testing
- 🔄 **End-to-end testing**: Complete RAG pipeline validation
- 🔄 **Load testing**: Performance testing under concurrent load
- 🔄 **API documentation**: Generate comprehensive OpenAPI/Swagger docs

### 2. **Medium Priority**: Production Deployment
- 🔄 **Kubernetes deployment**: Helm charts and production orchestration
- 🔄 **CI/CD pipeline**: Automated testing and deployment
- 🔄 **Security hardening**: Advanced security features and audit logging
- 🔄 **Performance optimization**: Database indexing and query optimization

### 3. **Lower Priority**: Advanced Features
- 🔄 **Redis Search integration**: Advanced vector search features
- 🔄 **Advanced analytics**: Real-time usage dashboards and reporting
- 🔄 **Multi-model support**: Additional embedding and LLM model integrations
- 🔄 **Advanced caching**: Distributed caching strategies

## 📚 Documentation

The project documentation is organized into the following categories:

### 🚀 Deployment & Infrastructure
- **[docs/deployment/DEPLOYMENT.md](docs/deployment/DEPLOYMENT.md)** - Quick deployment guide and setup instructions
- **[docs/deployment/DOCKER.md](docs/deployment/DOCKER.md)** - Complete Docker setup and management guide

### 🛠️ Development & Testing
- **[docs/development/CLAUDE.md](docs/development/CLAUDE.md)** - Detailed project status and technical context
- **[docs/development/METHODOLOGY.md](docs/development/METHODOLOGY.md)** - Development methodology and completed stories management process
- **[docs/development/TESTING_BEST_PRACTICES.md](docs/development/TESTING_BEST_PRACTICES.md)** - Comprehensive testing guidelines and standards
- **[docs/development/KAFKA_ERROR_HANDLING.md](docs/development/KAFKA_ERROR_HANDLING.md)** - Comprehensive Kafka error handling implementation guide

### 📋 Project Management
- **[docs/project-management/PROJECT_BACKLOG.md](docs/project-management/PROJECT_BACKLOG.md)** - Active task backlog (pending stories only)
- **[docs/project-management/COMPLETED_STORIES.md](docs/project-management/COMPLETED_STORIES.md)** - Completed stories archive with business impact summaries
- **[docs/project-management/DOCKER-001-SUMMARY.md](docs/project-management/DOCKER-001-SUMMARY.md)** - Docker integration milestone completion details

### 📱 Applications & Tools
- **[ollama-chat/README.md](ollama-chat/README.md)** - Enhanced Ollama chat frontend with Docker integration ✅ **COMPLETED**
- **Service Health Checks** - `/actuator/health` endpoints on all services
- **Monitoring Dashboards** - Grafana at http://localhost:3000
- **Comprehensive Javadoc** - Enterprise-grade API documentation (92.4% coverage)

## 📄 License

This project is licensed under the MIT License - see the [LICENSE](LICENSE) file for details.

---

**🔥 Ready to contribute?** Check out our [Contributing Guidelines](#contributing) and start building the future of enterprise RAG systems!<|MERGE_RESOLUTION|>--- conflicted
+++ resolved
@@ -284,17 +284,10 @@
     Core[RAG Core Service<br/>Port 8084]
     Admin[Admin Service<br/>Port 8085]
 
-<<<<<<< HEAD
     PG[(PostgreSQL<br/>Port 5432)]
     Redis[(Redis Stack<br/>Port 6379)]
     Kafka[(Apache Kafka<br/>Port 9092)]
     Ollama[(Ollama LLM<br/>Port 11434)]
-=======
-    PG[(PostgreSQL<br/>Port 5432]
-    Redis[(Redis Stack<br/>Port 6379]
-    Kafka[(Apache Kafka<br/>Port 9092]
-    Ollama[(Ollama LLM<br/>Port 11434]
->>>>>>> c61b4685
 
     Client --> Auth
     Client --> Doc
